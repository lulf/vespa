--- conflicted
+++ resolved
@@ -79,16 +79,12 @@
 
     @Override
     public Index getIndex(String name) {
-<<<<<<< HEAD
-        throw createUnsupportedException("index");
-=======
-        if (!importedField.fieldName().equals(name)) {
+        if ( ! importedField.fieldName().equals(name)) {
             throw new IllegalArgumentException("Getting an index (" + name + ") with different name than the imported field ("
-                    + importedField.fieldName() + ") is not supported");
+                                               + importedField.fieldName() + ") is not supported");
         }
         String targetIndexName = importedField.targetField().getName();
         return importedField.targetField().getIndex(targetIndexName);
->>>>>>> 540b8475
     }
 
     @Override
