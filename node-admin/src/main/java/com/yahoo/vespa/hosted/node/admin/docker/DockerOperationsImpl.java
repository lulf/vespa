// Copyright 2017 Yahoo Holdings. Licensed under the terms of the Apache 2.0 license. See LICENSE in the project root.
package com.yahoo.vespa.hosted.node.admin.docker;

import com.fasterxml.jackson.annotation.JsonProperty;
import com.fasterxml.jackson.core.JsonProcessingException;
import com.fasterxml.jackson.databind.ObjectMapper;
import com.yahoo.collections.Pair;
import com.yahoo.system.ProcessExecuter;
import com.yahoo.vespa.hosted.dockerapi.Container;
import com.yahoo.vespa.hosted.dockerapi.ContainerName;
import com.yahoo.vespa.hosted.dockerapi.ContainerResources;
import com.yahoo.vespa.hosted.dockerapi.Docker;
import com.yahoo.vespa.hosted.dockerapi.DockerImage;
import com.yahoo.vespa.hosted.dockerapi.DockerImpl;
import com.yahoo.vespa.hosted.dockerapi.DockerNetworkCreator;
import com.yahoo.vespa.hosted.dockerapi.ProcessResult;
import com.yahoo.vespa.hosted.node.admin.ContainerNodeSpec;
import com.yahoo.vespa.hosted.node.admin.component.Environment;
import com.yahoo.vespa.hosted.node.admin.maintenance.acl.iptables.NATCommand;
import com.yahoo.vespa.hosted.node.admin.util.PrefixLogger;

import java.io.IOException;
import java.net.Inet6Address;
import java.net.InetAddress;
import java.net.URI;
import java.nio.file.Path;
import java.nio.file.Paths;
import java.util.Arrays;
import java.util.HashMap;
import java.util.List;
import java.util.Map;
import java.util.Optional;
import java.util.stream.Collectors;
import java.util.stream.Stream;

import static com.yahoo.vespa.defaults.Defaults.getDefaults;

/**
 * Class that wraps the Docker class and have some tools related to running programs in docker.
 *
 * @author Haakon Dybdahl
 */
public class DockerOperationsImpl implements DockerOperations {

    private static final String MANAGER_NAME = "node-admin";

    private static final String LOCAL_IPV6_PREFIX = "fd00::";
    private static final String DOCKER_CUSTOM_BRIDGE_NETWORK_NAME = "vespa-bridge";
    
    private final Docker docker;
    private final Environment environment;
    private final ProcessExecuter processExecuter;
    private final String nodeProgram;
    private Map<Path, Boolean> directoriesToMount;

    public DockerOperationsImpl(Docker docker, Environment environment, ProcessExecuter processExecuter) {
        this.docker = docker;
        this.environment = environment;
        this.processExecuter = processExecuter;

        this.nodeProgram = environment.pathInNodeUnderVespaHome("bin/vespa-nodectl").toString();
        this.directoriesToMount = getDirectoriesToMount(environment);
    }

    @Override
    public void createContainer(ContainerName containerName, final ContainerNodeSpec nodeSpec) {
        PrefixLogger logger = PrefixLogger.getNodeAgentLogger(DockerOperationsImpl.class, containerName);
        logger.info("Creating container " + containerName);
        try {
            InetAddress nodeInetAddress = environment.getInetAddressForHost(nodeSpec.hostname);

            String configServers = environment.getConfigServerUris().stream()
                    .map(URI::getHost)
                    .collect(Collectors.joining(","));

            Docker.CreateContainerCommand command = docker.createContainerCommand(
                    nodeSpec.wantedDockerImage.get(),
                    ContainerResources.from(nodeSpec.minCpuCores, nodeSpec.minMainMemoryAvailableGb),
                    containerName,
                    nodeSpec.hostname)
                    .withManagedBy(MANAGER_NAME)
                    .withEnvironment("CONFIG_SERVER_ADDRESS", configServers) // TODO: Remove when all images support CONTAINER_ENVIRONMENT_SETTINGS
                    .withEnvironment("CONTAINER_ENVIRONMENT_SETTINGS", createContainerEnvironmentSettings(environment, nodeSpec))
                    .withUlimit("nofile", 262_144, 262_144)
                    .withUlimit("nproc", 32_768, 409_600)
                    .withUlimit("core", -1, -1)
                    .withAddCapability("SYS_PTRACE") // Needed for gcore, pstack etc.
                    .withAddCapability("SYS_ADMIN"); // Needed for perf

            if (!docker.networkNPTed()) {
                command.withIpAddress(nodeInetAddress);
                command.withNetworkMode(DockerImpl.DOCKER_CUSTOM_MACVLAN_NETWORK_NAME);
                command.withVolume("/etc/hosts", "/etc/hosts"); // TODO This is probably not necessary - review later
            } else {
                command.withIpAddress(NetworkPrefixTranslator.translate(
                        nodeInetAddress,
                        InetAddress.getByName(LOCAL_IPV6_PREFIX),
                        64));
                command.withNetworkMode(DOCKER_CUSTOM_BRIDGE_NETWORK_NAME);
            }

            for (Path pathInNode : directoriesToMount.keySet()) {
                String pathInHost = environment.pathInHostFromPathInNode(containerName, pathInNode).toString();
                command.withVolume(pathInHost, pathInNode.toString());
            }

            // TODO: Enforce disk constraints
            long minMainMemoryAvailableMb = (long) (nodeSpec.minMainMemoryAvailableGb * 1024);
            if (minMainMemoryAvailableMb > 0) {
                // VESPA_TOTAL_MEMORY_MB is used to make any jdisc container think the machine
                // only has this much physical memory (overrides total memory reported by `free -m`).
                command.withEnvironment("VESPA_TOTAL_MEMORY_MB", Long.toString(minMainMemoryAvailableMb));
            }

            logger.info("Creating new container with args: " + command);
            command.create();

            docker.createContainer(command);
        } catch (IOException e) {
            throw new RuntimeException("Failed to create container " + containerName.asString(), e);
        }
    }

    @Override
    public void startContainer(ContainerName containerName, final ContainerNodeSpec nodeSpec) {
        PrefixLogger logger = PrefixLogger.getNodeAgentLogger(DockerOperationsImpl.class, containerName);
        logger.info("Starting container " + containerName);
        try {
            InetAddress nodeInetAddress = environment.getInetAddressForHost(nodeSpec.hostname);
            boolean isIPv6 = nodeInetAddress instanceof Inet6Address;

            if (isIPv6) {
                if (!docker.networkNPTed()) {
                    docker.connectContainerToNetwork(containerName, "bridge");
                }

                docker.startContainer(containerName);
                setupContainerNetworkConnectivity(containerName);
            } else {
                docker.startContainer(containerName);
            }

            directoriesToMount.entrySet().stream()
                    .filter(Map.Entry::getValue)
                    .map(Map.Entry::getKey)
                    .forEach(path ->
                            docker.executeInContainerAsRoot(containerName, "chmod", "-R", "a+w", path.toString()));
        } catch (IOException e) {
            throw new RuntimeException("Failed to start container " + containerName.asString(), e);
        }
    }

    @Override
    public void removeContainer(final Container existingContainer, ContainerNodeSpec nodeSpec) {
        final ContainerName containerName = existingContainer.name;
        PrefixLogger logger = PrefixLogger.getNodeAgentLogger(DockerOperationsImpl.class, containerName);
        if (existingContainer.state.isRunning()) {
            logger.info("Stopping container " + containerName.asString());
            docker.stopContainer(containerName);
        }

        logger.info("Deleting container " + containerName.asString());
        docker.deleteContainer(containerName);

        if (docker.networkNPTed()) {
            logger.info("Delete iptables NAT rules for " + containerName.asString());
            try {
                InetAddress nodeInetAddress = environment.getInetAddressForHost(nodeSpec.hostname);
                String ipv6Str = docker.getGlobalIPv6Address(containerName);
                String drop = NATCommand.drop(nodeInetAddress, InetAddress.getByName(ipv6Str));
                Pair<Integer, String> result = processExecuter.exec(drop);
                if (result.getFirst() != 0) {
                    // Might be because the one or two (out of three) rules where not present - debug log and ignore
                    // Trailing rules will always be overridden by a new one due the fact that we insert
                    logger.debug("Unable to drop NAT rule - error message: " + result.getSecond());
                }
            } catch (IOException e) {
                logger.warning("Unable to drop NAT rule for container " + containerName, e);
            }
        }
    }

    @Override
    public Optional<Container> getContainer(ContainerName containerName) {
        return docker.getContainer(containerName);
    }

    /**
     * Try to suspend node. Suspending a node means the node should be taken offline,
     * such that maintenance can be done of the node (upgrading, rebooting, etc),
     * and such that we will start serving again as soon as possible afterwards.
     * <p>
     * Any failures are logged and ignored.
     */
    @Override
    public void trySuspendNode(ContainerName containerName) {
        try {
            // TODO: Change to waiting w/o timeout (need separate thread that we can stop).
            executeCommandInContainer(containerName, nodeProgram, "suspend");
        } catch (RuntimeException e) {
            PrefixLogger logger = PrefixLogger.getNodeAgentLogger(DockerOperationsImpl.class, containerName);
            // It's bad to continue as-if nothing happened, but on the other hand if we do not proceed to
            // remove container, we will not be able to upgrade to fix any problems in the suspend logic!
            logger.warning("Failed trying to suspend container " + containerName.asString(), e);
        }
    }

    /**
     * For macvlan:
     * <p>
     * Due to a bug in docker (https://github.com/docker/libnetwork/issues/1443), we need to manually set
     * IPv6 gateway in containers connected to more than one docker network
     */
    private void setupContainerNetworkConnectivity(ContainerName containerName) throws IOException {
        if (!docker.networkNPTed()) {
            InetAddress hostDefaultGateway = DockerNetworkCreator.getDefaultGatewayLinux(true);
            executeCommandInNetworkNamespace(containerName,
                    "route", "-A", "inet6", "add", "default", "gw", hostDefaultGateway.getHostAddress(), "dev", "eth1");
        }
    }

    @Override
    public boolean pullImageAsyncIfNeeded(DockerImage dockerImage) {
        return docker.pullImageAsyncIfNeeded(dockerImage);
    }

    ProcessResult executeCommandInContainer(ContainerName containerName, String... command) {
        ProcessResult result = docker.executeInContainerAsRoot(containerName, command);

        if (!result.isSuccess()) {
            throw new RuntimeException("Container " + containerName.asString() +
                    ": command " + Arrays.toString(command) + " failed: " + result);
        }
        return result;
    }

    @Override
    public ProcessResult executeCommandInContainerAsRoot(ContainerName containerName, Long timeoutSeconds, String... command) {
        return docker.executeInContainerAsRoot(containerName, timeoutSeconds, command);
    }

    @Override
    public ProcessResult executeCommandInContainerAsRoot(ContainerName containerName, String... command) {
        return docker.executeInContainerAsRoot(containerName, command);
    }

    @Override
    public void executeCommandInNetworkNamespace(ContainerName containerName, String... command) {
        final PrefixLogger logger = PrefixLogger.getNodeAgentLogger(DockerOperationsImpl.class, containerName);
        final Integer containerPid = docker.getContainer(containerName)
                .filter(container -> container.state.isRunning())
                .map(container -> container.pid)
                .orElseThrow(() -> new RuntimeException("PID not found for container with name: " +
                        containerName.asString()));

        final String[] wrappedCommand = Stream.concat(
                Stream.of("sudo", "nsenter", String.format("--net=/host/proc/%d/ns/net", containerPid), "--"),
                Stream.of(command))
                .toArray(String[]::new);

        try {
            Pair<Integer, String> result = processExecuter.exec(wrappedCommand);
            if (result.getFirst() != 0) {
                String msg = String.format(
                        "Failed to execute %s in network namespace for %s (PID = %d), exit code: %d, output: %s",
                        Arrays.toString(wrappedCommand), containerName.asString(), containerPid, result.getFirst(), result.getSecond());
                logger.error(msg);
                throw new RuntimeException(msg);
            }
        } catch (IOException e) {
            logger.warning(String.format("IOException while executing %s in network namespace for %s (PID = %d)",
                    Arrays.toString(wrappedCommand), containerName.asString(), containerPid), e);
            throw new RuntimeException(e);
        }
    }

    @Override
    public void resumeNode(ContainerName containerName) {
        executeCommandInContainer(containerName, nodeProgram, "resume");
    }

    @Override
    public void restartVespaOnNode(ContainerName containerName) {
        executeCommandInContainer(containerName, nodeProgram, "restart-vespa");
    }

    @Override
    public void stopServicesOnNode(ContainerName containerName) {
        executeCommandInContainer(containerName, nodeProgram, "stop");
    }

    @Override
    public Optional<Docker.ContainerStats> getContainerStats(ContainerName containerName) {
        return docker.getContainerStats(containerName);
    }

    @Override
    public List<Container> getAllManagedContainers() {
        return docker.getAllContainersManagedBy(MANAGER_NAME);
    }

    @Override
    public List<ContainerName> listAllManagedContainers() {
        return docker.listAllContainersManagedBy(MANAGER_NAME);
    }

    @Override
    public void deleteUnusedDockerImages() {
        docker.deleteUnusedDockerImages();
    }

<<<<<<< HEAD
    private String createContainerEnvironmentSettings(Environment environment, ContainerNodeSpec nodeSpec) {
        ObjectMapper objectMapper = new ObjectMapper();

        String configServers = environment.getConfigServerUris().stream()
                .map(URI::getHost)
                .collect(Collectors.joining(","));
        ContainerEnvironmentSettings settings = new ContainerEnvironmentSettings();
        settings.set("configServerAddresses", configServers);
        settings.set("nodeType", nodeSpec.nodeType);

        try {
            return objectMapper.writeValueAsString(settings);
        } catch (JsonProcessingException e) {
            throw new IllegalArgumentException("Could not write " + settings, e);
        }
    }

    private class ContainerEnvironmentSettings {
        @JsonProperty(value="environmentVariables")
        private final Map<String, Object> variables = new HashMap<>();

        void set(String argument, Object value) {
            variables.put(argument, value);
        }
=======
    /**
     * Returns map of directories to mount and whether they should be writable by everyone
     */
    private static Map<Path, Boolean> getDirectoriesToMount(Environment environment) {
        final Map<Path, Boolean> directoriesToMount = new HashMap<>();
        directoriesToMount.put(Paths.get("/etc/yamas-agent"), true);
        directoriesToMount.put(Paths.get("/etc/filebeat"), true);
        directoriesToMount.put(environment.pathInNodeUnderVespaHome("logs/daemontools_y"), false);
        directoriesToMount.put(environment.pathInNodeUnderVespaHome("logs/jdisc_core"), false);
        directoriesToMount.put(environment.pathInNodeUnderVespaHome("logs/langdetect/"), false);
        directoriesToMount.put(environment.pathInNodeUnderVespaHome("logs/vespa"), false);
        directoriesToMount.put(environment.pathInNodeUnderVespaHome("logs/yca"), true);
        directoriesToMount.put(environment.pathInNodeUnderVespaHome("logs/yck"), false);
        directoriesToMount.put(environment.pathInNodeUnderVespaHome("logs/yell"), false);
        directoriesToMount.put(environment.pathInNodeUnderVespaHome("logs/ykeykey"), false);
        directoriesToMount.put(environment.pathInNodeUnderVespaHome("logs/ykeykeyd"), false);
        directoriesToMount.put(environment.pathInNodeUnderVespaHome("logs/yms_agent"), false);
        directoriesToMount.put(environment.pathInNodeUnderVespaHome("logs/ysar"), false);
        directoriesToMount.put(environment.pathInNodeUnderVespaHome("logs/ystatus"), false);
        directoriesToMount.put(environment.pathInNodeUnderVespaHome("logs/zpu"), false);
        directoriesToMount.put(environment.pathInNodeUnderVespaHome("var/cache"), false);
        directoriesToMount.put(environment.pathInNodeUnderVespaHome("var/crash"), false);
        directoriesToMount.put(environment.pathInNodeUnderVespaHome("var/db/jdisc"), false);
        directoriesToMount.put(environment.pathInNodeUnderVespaHome("var/db/vespa"), false);
        directoriesToMount.put(environment.pathInNodeUnderVespaHome("var/jdisc_container"), false);
        directoriesToMount.put(environment.pathInNodeUnderVespaHome("var/jdisc_core"), false);
        directoriesToMount.put(environment.pathInNodeUnderVespaHome("var/maven"), false);
        directoriesToMount.put(environment.pathInNodeUnderVespaHome("var/run"), false);
        directoriesToMount.put(environment.pathInNodeUnderVespaHome("var/scoreboards"), true);
        directoriesToMount.put(environment.pathInNodeUnderVespaHome("var/service"), false);
        directoriesToMount.put(environment.pathInNodeUnderVespaHome("var/share"), false);
        directoriesToMount.put(environment.pathInNodeUnderVespaHome("var/spool"), false);
        directoriesToMount.put(environment.pathInNodeUnderVespaHome("var/vespa"), false);
        directoriesToMount.put(environment.pathInNodeUnderVespaHome("var/yca"), true);
        directoriesToMount.put(environment.pathInNodeUnderVespaHome("var/ycore++"), false);
        directoriesToMount.put(environment.pathInNodeUnderVespaHome("var/zookeeper"), false);
        directoriesToMount.put(environment.pathInNodeUnderVespaHome("var/zpe"), false);
        directoriesToMount.put(environment.pathInNodeUnderVespaHome("tmp"), false);
        
        return directoriesToMount;
>>>>>>> 2bfa5de0
    }
}<|MERGE_RESOLUTION|>--- conflicted
+++ resolved
@@ -309,7 +309,6 @@
         docker.deleteUnusedDockerImages();
     }
 
-<<<<<<< HEAD
     private String createContainerEnvironmentSettings(Environment environment, ContainerNodeSpec nodeSpec) {
         ObjectMapper objectMapper = new ObjectMapper();
 
@@ -334,7 +333,8 @@
         void set(String argument, Object value) {
             variables.put(argument, value);
         }
-=======
+    }
+
     /**
      * Returns map of directories to mount and whether they should be writable by everyone
      */
@@ -375,6 +375,5 @@
         directoriesToMount.put(environment.pathInNodeUnderVespaHome("tmp"), false);
         
         return directoriesToMount;
->>>>>>> 2bfa5de0
     }
 }