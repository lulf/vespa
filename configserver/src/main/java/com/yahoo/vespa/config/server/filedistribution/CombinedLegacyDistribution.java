--- conflicted
+++ resolved
@@ -37,13 +37,8 @@
 
     @Override
     public void startDownload(String hostName, Set<FileReference> fileReferences) {
-<<<<<<< HEAD
-        // TODO: Not active for now
-        // startDownloadingFileReferences(hostName, fileReferences);
-=======
         if (disableFileDistributor)
             startDownloadingFileReferences(hostName, fileReferences);
->>>>>>> 77242dcd
     }
 
     @Override
@@ -63,11 +58,7 @@
         double timeout = 0.1;
         Request request = new Request("filedistribution.setFileReferencesToDownload");
         request.parameters().add(new StringArray(fileReferences.stream().map(FileReference::value).toArray(String[]::new)));
-<<<<<<< HEAD
-        log.log(LogLevel.INFO, "Executing " + request.methodName() + " against " + target.toString());
-=======
         log.log(LogLevel.DEBUG, "Executing " + request.methodName() + " against " + target.toString());
->>>>>>> 77242dcd
         target.invokeSync(request, timeout);
         if (request.isError()) {
             log.log(LogLevel.INFO, request.methodName() + " failed: " + request.errorCode() + " (" + request.errorMessage() + ")");
